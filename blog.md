--- conflicted
+++ resolved
@@ -341,13 +341,8 @@
 +----------------------------------+------------------------------------------------+
 ```
 
-<<<<<<< HEAD
-If we wished to index commits by hyperparameter value, we could customize the
+If we wished to index commits by hyperparameter value, we could customise the
 `DoltHook._commit_message()` method:
-=======
-If we wished to index commits by hyperparameter value, we could customise the
-`KedroDolt._commit_message()` method:
->>>>>>> 755b0679
 
 ```python
 def _commit_message(self, run_params: Dict[str, Any]):
